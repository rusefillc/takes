<img src="http://www.takes.org/logo.png" width="96px" height="96px"/>

[![Donate via Zerocracy](https://www.0crat.com/contrib-badge/C3FFK3YAY.svg)](https://www.0crat.com/contrib/C3FFK3YAY)

[![EO principles respected here](http://www.elegantobjects.org/badge.svg)](http://www.elegantobjects.org)
[![Managed by Zerocracy](https://www.0crat.com/badge/C3FFK3YAY.svg)](https://www.0crat.com/p/C3FFK3YAY)
[![DevOps By Rultor.com](http://www.rultor.com/b/yegor256/takes)](http://www.rultor.com/p/yegor256/takes)
[![We recommend IntelliJ IDEA](http://www.elegantobjects.org/intellij-idea.svg)](https://www.jetbrains.com/idea/)

[![Build Status](https://img.shields.io/travis/yegor256/takes/master.svg)](https://travis-ci.org/yegor256/takes)
[![Build status](https://img.shields.io/appveyor/ci/yegor256/takes/master.svg)](https://ci.appveyor.com/project/yegor256/takes/branch/master)
[![Javadoc](http://www.javadoc.io/badge/org.takes/takes.svg)](http://www.javadoc.io/doc/org.takes/takes)
[![codebeat badge](https://codebeat.co/badges/5721bba4-59cd-44ea-a60f-6043734187f7)](https://codebeat.co/projects/github-com-yegor256-takes)
[![Codacy Badge](https://api.codacy.com/project/badge/Grade/938e7683fcfa4db9bff362c2b4a9b78e)](https://www.codacy.com/app/github_90/takes?utm_source=github.com&amp;utm_medium=referral&amp;utm_content=yegor256/takes&amp;utm_campaign=Badge_Grade)
[![License](https://img.shields.io/badge/license-MIT-green.svg)](https://github.com/yegor256/takes/blob/master/LICENSE.txt)

[![jpeek report](http://i.jpeek.org/org.takes/takes/badge.svg)](http://i.jpeek.org/org.takes/takes/)
[![Test Coverage](https://img.shields.io/codecov/c/github/yegor256/takes.svg)](https://codecov.io/github/yegor256/takes?branch=master)
[![SonarQube](https://img.shields.io/badge/sonar-ok-green.svg)](https://sonarcloud.io/dashboard?id=org.takes%3Atakes)

[![Maven Central](https://img.shields.io/maven-central/v/org.takes/takes.svg)](https://maven-badges.herokuapp.com/maven-central/org.takes/takes)
[![Dependencies](https://www.versioneye.com/user/projects/561a9c5ca193340f2f00110d/badge.svg?style=flat)](https://www.versioneye.com/user/projects/561a9c5ca193340f2f00110d)
[![PDD status](http://www.0pdd.com/svg?name=yegor256/takes)](http://www.0pdd.com/p?name=yegor256/takes)

**Takes** is a [true object-oriented](http://www.yegor256.com/2014/11/20/seven-virtues-of-good-object.html)
and [immutable](http://www.yegor256.com/2014/06/09/objects-should-be-immutable.html)
Java8 web development framework. Its key benefits, comparing to all others, include these
four fundamental principles:

 1. not a single `null` ([why NULL is bad?](http://www.yegor256.com/2014/05/13/why-null-is-bad.html))
 2. not a single `public` `static` method ([why they are bad?](http://www.yegor256.com/2014/05/05/oop-alternative-to-utility-classes.html))
 3. not a single mutable class ([why they are bad?](http://www.yegor256.com/2014/06/09/objects-should-be-immutable.html))
 4. not a single `instanceof` keyword, type casting, or reflection ([why?](http://www.yegor256.com/2015/04/02/class-casting-is-anti-pattern.html))

Of course, there are no configuration files.
Besides that, these are more traditional features, out of the box:

 * hit-refresh debugging
 * [XML+XSLT](http://www.yegor256.com/2014/06/25/xml-and-xslt-in-browser.html)
 * [JSON](http://en.wikipedia.org/wiki/JSON)
 * [RESTful](http://en.wikipedia.org/wiki/Representational_state_transfer)
 * Templates, incl. [Apache Velocity](http://velocity.apache.org/)

This is what is not supported and won't be supported:

 * [WebSockets](http://en.wikipedia.org/wiki/WebSocket)

This [blog post](http://www.yegor256.com/2015/03/22/takes-java-web-framework.html) may help you too.

These two web systems use Takes, and they are open source:
[wring.io](http://www.wring.io) ([sources](https://github.com/yegor256/wring)),
[jare.io](http://www.jare.io) ([sources](https://github.com/yegor256/jare)).

## Contents

- [Quick Start](#quick-start)
- [Build and Run With Maven](#build-and-run-with-maven)
- [Build and Run With Gradle](#build-and-run-with-gradle)
- [Unit Testing](#unit-testing)
- [Integration Testing](#integration-testing)
- [A Bigger Example](#a-bigger-example)
    - [Front Interface](#front-interface)
    - [Back Interface](#back-interface)
- [Templates](#templates)
	- [Velocity Templates](#velocity-templates)
- [Static Resources](#static-resources)
- [Hit Refresh Debugging](#hit-refresh-debugging)
- [Request Methods (POST, PUT, HEAD, etc.)](#request-methods-post-put-head-etc)
- [Request Parsing](#request-parsing)
- [Form Processing](#form-processing)
- [Exception Handling](#exception-handling)
- [Redirects](#redirects)
- [RsJSON](#rsjson)
- [RsXembly](#rsxembly)
- [GZIP Compression](#gzip-compression)
- [SSL Configuration](#ssl-configuration)
- [Authentication](#authentication)
- [Command Line Arguments](#command-line-arguments)
- [Logging](#logging)
- [Directory Layout](#directory-layout)
- [Optional dependencies](#optional-dependencies)
- [Backward compatibility](#backward-compatibility)
- [How to contribute](#how-to-contribute)
- [Got questions?](#got-questions)

## Quick Start

Create this `App.java` file:

```java
import org.takes.http.Exit;
import org.takes.http.FtBasic;
import org.takes.facets.fork.FkRegex;
import org.takes.facets.fork.TkFork;
public final class App {
  public static void main(final String... args) throws Exception {
    new FtBasic(
      new TkFork(new FkRegex("/", "hello, world!")), 8080
    ).start(Exit.NEVER);
  }
}
```

Then, download [`takes.jar`](http://repo1.maven.org/maven2/org/takes/takes/) and compile your Java code:

```
$ javac -cp takes.jar App.java
```

Now, run it like this:

```bash
$ java -Dfile.encoding=UTF-8 -cp takes.jar:. App
```

Should work :)

This code starts a new HTTP server on port 8080 and renders a plain-text page on
all requests at the root URI.

**Important**: Pay attention that UTF-8 encoding is set on the command line.
The entire framework relies on your default Java encoding, which is not
necessarily UTF-8 by default. To be sure, always set it on the command line
with `file.encoding` Java argument. We decided not to hard-code "UTF-8" in
our code mostly because this would be against the entire idea of Java localization,
according to which a user always should have a choice of encoding and language
selection. We're using `Charset.defaultCharset()` everywhere in the code.

## Build and Run With Maven

If you're using Maven, this is how your `pom.xml` should look like:

```xml
<project>
  <dependencies>
    <dependency>
      <groupId>org.takes</groupId>
      <artifactId>takes</artifactId>
    </dependency>
  </dependencies>
  <profiles>
    <profile>
      <id>hit-refresh</id>
      <build>
        <plugins>
          <plugin>
            <groupId>org.codehaus.mojo</groupId>
            <artifactId>exec-maven-plugin</artifactId>
            <version>1.3</version>
            <executions>
              <execution>
                <id>start-server</id>
                <phase>pre-integration-test</phase>
                <goals>
                  <goal>java</goal>
                </goals>
              </execution>
            </executions>
            <configuration>
              <mainClass>foo.App</mainClass> <!-- your main class -->
              <cleanupDaemonThreads>false</cleanupDaemonThreads>
              <arguments>
                <argument>--port=${port}</argument>
              </arguments>
            </configuration>
          </plugin>
        </plugins>
      </build>
    </profile>
  </profiles>
</project>
```

With this configuration you can run it from command line:

```
$ mvn clean integration-test -Phit-refresh -Dport=8080
```

Maven will start the server and you can see it at `http://localhost:8080`.

## Build and Run With Gradle

If you're using Gradle, this is how your `build.gradle` should look like:

```gradle
plugins {
    id 'java'
    id 'application'
}

repositories {
    mavenCentral()
}

dependencies {
    compile group: 'org.takes', name: 'takes', version: '1.11.3'
}

mainClassName='foo.App' //your main class
```

With this configuration you can run it from command line:

```gradle
$ gradle run -Phit-refresh -Dport=8080
```

## Unit Testing

This is how you can unit test the app, using JUnit 4.x and
[Hamcrest](http://hamcrest.org):

```java
public final class AppTest {
  @Test
  public void returnsHttpResponse() throws Exception {
    MatcherAssert.assertThat(
      new RsPrint(
        new App().act(new RqFake("GET", "/"))
      ).printBody(),
      Matchers.equalsTo("hello, world!")
    );
  }
}
```


You can create a fake request with form parameters like this:

```java
new RqForm.Fake(
  new RqFake(),
  "foo", "value-1",
  "bar", "value-2"
)
```

## Integration Testing

Here is how you can test the entire server via HTTP, using JUnit and
[jcabi-http](http://http.jcabi.com) for making HTTP requests:

```java
public final class AppITCase {
  @Test
  public void returnsTextPageOnHttpRequest() throws Exception {
    new FtRemote(new App()).exec(
      new FtRemote.Script() {
        @Override
        public void exec(final URI home) throws IOException {
          new JdkRequest(home)
            .fetch()
            .as(RestResponse.class)
            .assertStatus(HttpURLConnection.HTTP_OK)
            .assertBody(Matchers.equalTo("hello, world!"));
        }
      }
    );
  }
}
```

More complex integration testing examples you can find in one
of the open source projects that are using Take, for example:
[rultor.com](https://github.com/yegor256/rultor/tree/master/src/test/java/com/rultor/web).

## A Bigger Example

Let's make it a bit more sophisticated:

```java
public final class App {
  public static void main(final String... args) {
    new FtBasic(
      new TkFork(
        new FkRegex("/robots\\.txt", ""),
        new FkRegex("/", new TkIndex())
      ),
      8080
    ).start(Exit.NEVER);
  }
}
```

The `FtBasic` is accepting new incoming sockets on port 8080,
parses them according to HTTP 1.1 specification and creates instances
of class `Request`. Then, it gives requests to the instance of `TkFork`
(`tk` stands for "take") and expects it to return an instance of `Take` back.
As you probably understood already, the first regular expression that matches
returns a take. `TkIndex` is our custom class,
let's see how it looks:

```java
public final class TkIndex implements Take {
  @Override
  public Response act(final Request req) {
    return new RsHtml("<html>Hello, world!</html>");
  }
}
```

It is immutable and must implement a single method `act()`, which is returning
an instance of `Response`. So far so good, but this class doesn't have an access
to an HTTP request. Here is how we solve this:

```java
new TkFork(
  new FkRegex(
    "/file/(?<path>[^/]+)",
    new TkRegex() {
      @Override
      public Response act(final RqRegex request) throws IOException {
        final File file = new File(
          request.matcher().group("path")
        );
        return new RsHTML(
          FileUtils.readFileToString(file, Charsets.UTF_8)
        );
      }
    }
  )
)
```

We're using `TkRegex` instead of `Take`, in order to deal with
`RqRegex` instead of a more generic `Request`. `RqRegex` gives an instance
of `Matcher` used by `FkRegex` for pattern matching.

Here is a more complex and verbose example:

```java
public final class App {
  public static void main(final String... args) {
    new FtBasic(
      new TkFork(
        new FkRegex("/robots.txt", ""),
        new FkRegex("/", new TkIndex()),
        new FkRegex(
          "/xsl/.*",
          new TkWithType(new TkClasspath(), "text/xsl")
        ),
        new FkRegex("/account", new TkAccount(users)),
        new FkRegex("/balance/(?<user>[a-z]+)", new TkBalance())
      )
    ).start(Exit.NEVER);
  }
}
```

## Front interface

Essential part of [Bigger Example](#a-bigger-example) is
[Front](src/main/java/org/takes/http/Front.java) interface.
It's encapsulates server's [back-end](src/main/java/org/takes/http/Back.java)
and used to start an instance, which will accept requests and return results.
`FtBasic`, which is a basic front, implements that interface - you've
seen it's usage in above mentioned example.

There are other useful implementations of this interface:

* The [FtRemote](src/main/java/org/takes/http/FtRemote.java)
class allows you to provide script, that will be executed against
given front. You can see how it's used in [integration tests](#integration-testing).
* The [FtCli](src/main/java/org/takes/http/FtCli.java) class
allows you to start your application with command line arguments. More details
in [Command Line Arguments](#command-line-arguments).
* The [FtSecure](src/main/java/org/takes/http/FtSecure.java) class allows
you to start your application with SSL. More details in
[SSL Configuration](#ssl-configuration).

## Back interface

[Back](src/main/java/org/takes/http/Back.java) interface is the back-end that
is responsible for IO operations on TCP network level. There are various useful
implementations of that interface:

* The [BkBasic](src/main/java/org/takes/http/BkBasic.java) class is a basic
implementation of the `Back` interface. It is responsible for accepting the
request from `Socket`, converting the socket's input to the
[Request](src/main/java/org/takes/Request.java), dispatching it to the
provided [Take](src/main/java/org/takes/Take.java) instance, getting
the result and printing it to the socket's output until all the request is
fulfilled.
* The [BkParallel](src/main/java/org/takes/http/BkParallel.java) class is
a decorator of the `Back` interface, that is responsible for running the
back-end in parallel threads. You can specify the number of threads or try
to use the default number, which depends on available processors number in JVM.
* The [BkSafe](src/main/java/org/takes/http/BkSafe.java) class is a decorator
of the `Back` interface, that is responsible for running the back-end in a
safe mode. That means that it will ignore exception thrown from original `Back`.
* The [BkTimeable](src/main/java/org/takes/http/BkTimeable.java) class is a
decorator of the `Back` interface, that is responsible for running the back-end
for specified maximum lifetime in milliseconds. It is constantly checking if
the thread with original `back` exceeds provided limit and if so - it's
interrupts the thread of that `back`.
* The [BkWrap](src/main/java/org/takes/http/BkWrap.java) class is a convenient
wrap over the original `Back` instance. It's just delegates the `accept`
to that `Back` and might be useful if you want to add your own decorators of the
`Back` interface. This class is used in `BkParallel` and `BkSafe` as a parent class.

## Templates

Now let's see how we can render something more complex than an plain text.
First, XML+XSLT is a recommended mechanism of HTML rendering. Even though it may be
too complex, give it a try, you won't regret. Here is how we render a simple XML
page that is transformed to HTML5 on-fly (more about `RsXembly` read below):

```java
public final class TkAccount implements Take {
  private final Users users;
  public TkAccount(final Users users) {
    this.users = users;
  }
  @Override
  public Response act(final Request req) {
    final User user = this.users.find(new RqCookies(req).get("user"));
    return new RsLogin(
      new RsXSLT(
        new RsXembly(
          new XeStylesheet("/xsl/account.xsl"),
          new XeAppend("page", user)
        )
      ),
      user
    );
  }
}
```

This is how that `User` class may look like:

```java
public final class User implements XeSource {
  private final String name;
  private final int balance;
  @Override
  public Iterable<Directive> toXembly() {
    return new Directives().add("user")
      .add("name").set(this.name).up()
      .add("balance").set(Integer.toString(this.balance));
  }
}
```

Here is how `RsLogin` may look like:

```java
public final class RsLogin extends RsWrap {
  public RsLogin(final Response response, final User user) {
    super(
      new RsWithCookie(
        response, "user", user.toString()
      )
    );
  }
}
```

## Velocity Templates

Let's say, you want to use [Velocity](http://velocity.apache.org/):

```java
public final class TkHelloWorld implements Take {
  @Override
  public Response act(final Request req) {
    return new RsVelocity(
      "hi, ${user.name}! You've got ${user.balance}",
      new RsVelocity.Pair("user", new User())
    );
  }
}
```

You will need this extra dependency in classpath:

```xml
<dependency>
  <groupId>org.apache.velocity</groupId>
  <artifactId>velocity-engine-core</artifactId>
  <scope>runtime</scope>
</dependency>
```

For Gradle users:

```gradle
dependencies {
    ...
    runtime group: 'org.apache.velocity', name: 'velocity-engine-core', version: 'x.xx'//put the version here
    ...
}
```

## Static Resources

Very often you need to serve static resources to your web users, like CSS
stylesheets, images, JavaScript files, etc. There are a few supplementary
classes for that:

```java
new TkFork(
  new FkRegex("/css/.+", new TkWithType(new TkClasspath(), "text/css")),
  new FkRegex("/data/.+", new TkFiles(new File("/usr/local/data"))
)
```

Class `TkClasspath` take static part of the request URI and finds a resource with this name in classpath.

`TkFiles` just looks by file name in the directory configured.

`TkWithType` sets content type of all responses coming out of the decorated take.

## Hit Refresh Debugging

It is a very convenient feature. Once you start the app you want to be able to
modify its static resources (CSS, JS, XSL, etc), refresh the page in a browser
and immediately see the result. You don't want to re-compile the entire project
and restart it. Here is what you need to do to your sources in order to enable
that feature:

```java
new TkFork(
  new FkRegex(
    "/css/.+",
    new TkWithType(
      new TkFork(
        new FkHitRefresh(
          "./src/main/resources/foo/scss/**", // what sources to watch
          "mvn sass:compile", // what to run when sources are modified
          new TkFiles("./target/css")
        )
        new FkFixed(new TkClasspath())
      ),
      "text/css"
    )
  )
)
```

This `FkHitRefresh` fork is a decorator of take. Once it sees
`X-Take-Refresh` header in the request, it realizes that the server is running in
"hit-refresh" mode and passes the request to the encapsulated take. Before it
passes the request it tries to understand whether any of the resources
are older than compiled files. If they are older, it tries
to run compilation tool to build them again.

## Request Methods (POST, PUT, HEAD, etc.)

Here is an example:

```java
new TkFork(
  new FkRegex(
    "/user",
    new TkFork(
      new FkMethods("GET", new TkGetUser()),
      new FkMethods("POST,PUT", new TkPostUser()),
      new FkMethods("DELETE", new TkDeleteUser())
    )
  )
)
```

## Request Parsing

Here is how you can parse an instance of `Request`:

```java
Href href = new RqHref.Base(request).href();
URI uri = href.uri();
Iterable<String> values = href.param("key");
```

For a more complex parsing try to use Apache Http Client or something
similar.

## Form Processing

Here is an example:

```java
public final class TkSavePhoto implements Take {
  @Override
  public Response act(final Request req) {
    final String name = new RqForm(req).param("name");
    return new RsWithStatus(HttpURLConnection.HTTP_NO_CONTENT);
  }
}
```

## Exception Handling

By default, `TkFork` lets all exceptions bubble up. If one of your take
crashes, a user will see a default error page. Here is how you can configure
this behavior:

```java
public final class App {
  public static void main(final String... args) {
    new FtBasic(
      new TkFallback(
        new TkFork(
          new FkRegex("/robots\\.txt", ""),
          new FkRegex("/", new TkIndex())
        ),
        new FbChain(
          new FbStatus(404, new RsText("sorry, page is absent")),
          new FbStatus(405, new RsText("this method is not allowed here")),
          new Fallback() {
            @Override
            public Iterator<Response> route(final RqFallback req) {
              return Collections.<Response>singleton(
                new RsHTML("oops, something went terribly wrong!")
              ).iterator();
            }
          }
        )
      ),
      8080
    ).start(Exit.NEVER);
  }
}
```

`TkFallback` decorates an instance of Take and catches all exceptions any of
its take may throw. Once it's thrown, an instance of `FbChain` will
find the most suitable fallback and will fetch a response from there.

## Redirects

Sometimes it's very useful to return a redirect response (`30x` status code),
either by a normal `return` or by throwing an exception. This example
illustrates both methods:

```java
public final class TkPostMessage implements Take {
  @Override
  public Response act(final Request req) {
    final String body = new RqPrint(req).printBody();
    if (body.isEmpty()) {
      throw new RsForward(
        new RsFlash("message can't be empty")
      );
    }
    // save the message to the database
    return new RsForward(
      new RsFlash(
        "thanks, the message was posted"
      ),
      "/"
    );
  }
}
```

Then, you should decorate the entire `TkFork` with this `TkForward` and `TkFlash`:

```java
public final class App {
  public static void main(final String... args) {
    new FtBasic(
      new TkFlash(
        new TkForward(
          new TkFork(new FkRegex("/", new TkPostMessage())
        )
      ),
      8080
    ).start(Exit.NEVER);
  }
}
```

## RsJSON

Here is how we can deal with JSON:

```java
public final class TkBalance extends TkFixed {
  @Override
  public Response act(final RqRegex request) {
    return new RsJSON(
      new User(request.matcher().group("user")))
    );
  }
}
```

This is the method to add to `User`:

```java
public final class User implements XeSource, RsJSON.Source {
  @Override
  public JsonObject toJSON() {
    return Json.createObjectBuilder()
      .add("balance", this.balance)
      .build();
  }
}
```

## RsXembly

Here is how you generate an XML page using [Xembly](http://www.xembly.org):

```java
Response response = new RsXembly(
  new XeAppend("page"),
  new XeDirectives("XPATH '/page'", this.user)
)
```

This is a complete example, with all possible options:

```java
Response response = new RsXembly(
  new XeStylesheet("/xsl/account.xsl"), // add processing instruction
  new XeAppend(
    "page", // create a DOM document with "page" root element
    new XeMillis(false), // add "millis" attribute to the root, with current time
    user, // add user to the root element
    new XeSource() {
      @Override
      public Iterable<Directive> toXembly() {
        return new Directives().add("status").set("alive");
      }
    },
    new XeMillis(true), // replace "millis" attribute with take building time
  ),
)
```

This is the output that will be produced:

```xml
<?xml version='1.0'?>
<?xsl-stylesheet href='/xsl/account.xsl'?>
<page>
  <millis>5648</millis>
  <user>
    <name>Jeff Lebowski</name>
    <balance>123</balance>
  </user>
  <status>alive</status>
</page>
```

To avoid duplication of all this scaffolding in every page, you can create your
own class, which will be used in every page, for example:

```java
Response response = new RsXembly(
  new XeFoo(user)
)
```

This is how this `XeFoo` class would look like:

```java
public final class XeFoo extends XeWrap {
  public XeFoo(final String stylesheet, final XeSource... sources) {
    super(
      new XeAppend(
        "page",
        new XeMillis(false),
        new XeStylesheet(stylesheet),
        new XeChain(sources),
        new XeSource() {
          @Override
          public Iterable<Directive> toXembly() {
            return new Directives().add("status").set("alive");
          }
        },
        new XeMillis(true)
      )
    );
  }
}
```

You will need this extra dependency in classpath:

```xml
<dependency>
  <groupId>com.jcabi.incubator</groupId>
  <artifactId>xembly</artifactId>
</dependency>
```

More about this mechanism in this blog post:
[XML Data and XSL Views in Takes Framework](http://www.yegor256.com/2015/06/25/xml-data-xsl-views-takes-framework.html).

## Cookies

Here is how we drop a cookie to the user:

```java
public final class TkIndex implements Take {
  @Override
  public Response act(final Request req) {
    return new RsWithCookie("auth", "John Doe");
  }
}
```

An HTTP response will contain this header, which will place
a `auth` cookie into the user's browser:

```
HTTP/1.1 200 OK
Set-Cookie: auth="John Doe"
```

This is how you read cookies from a request:

```java
public final class TkIndex implements Take {
  @Override
  public Response act(final Request req) {
    // the list may be empty
    final Iterable<String> cookies = new RqCookies(req).cookie("my-cookie");
  }
}
```

## GZIP Compression

If you want to compress all your responses with GZIP, wrap your take in
`TkGzip`:

```java
new TkGzip(take)
```

Now, each request that contains `Accept-Encoding` request header with `gzip`
compression method inside will receive a GZIP-compressed response. Also,
you can compress an individual response, using `RsGzip` decorator.

## Content Negotiation

Say, you want to return different content based on `Accept` header
of the request (a.k.a. [content negotation](http://en.wikipedia.org/wiki/Content_negotiation)):

```java
public final class TkIndex implements Take {
  @Override
  public Response act(final Request req) {
    return new RsFork(
      req,
      new FkTypes("text/*", new RsText("it's a text"))
      new FkTypes("application/json", new RsJSON("{\"a\":1}"))
      new FkTypes("image/png", /* something else */)
    );
  }
}
```
## SSL Configuration

First of all, setup your keystore settings, for example

```java
final String file = this.getClass().getResource("/org/takes/http/keystore").getFile();
final String password = "abc123";
System.setProperty("javax.net.ssl.keyStore", file);
System.setProperty("javax.net.ssl.keyStorePassword", password);
System.setProperty("javax.net.ssl.trustStore", file);
System.setProperty("javax.net.ssl.trustStorePassword", password);
```

Then simple create exemplar of class [FtSecure](src/main/java/org/takes/http/FtSecure.java) with socket factory

```java
final ServerSocket skt = SSLServerSocketFactory.getDefault().createServerSocket(0);
new FtRemote(
  new FtSecure(new BkBasic(new TkFixed("hello, world")), skt),
  skt,
  true
);
```

## Authentication

Here is an example of login via [Facebook](https://developers.facebook.com/docs/reference/dialogs/oauth/):

```java
new TkAuth(
  new TkFork(
    new FkRegex("/", new TkHTML("hello, check <a href='/acc'>account</a>")),
    new FkRegex("/acc", new TkSecure(new TkAccount()))
  ),
  new PsChain(
    new PsCookie(
      new CcSafe(new CcHex(new CcXOR(new CcCompact(), "secret-code")))
    ),
    new PsByFlag(
      new PsByFlag.Pair(
        PsFacebook.class.getSimpleName(),
        new PsFacebook("facebook-app-id", "facebook-secret")
      ),
      new PsByFlag.Pair(
        PsLogout.class.getSimpleName(),
        new PsLogout()
      )
    )
  )
)
```

Then, you need to show a login link to the user, which he or she
can click and get to the Facebook OAuth authentication page. Here is how
you do this with XeResponse:

```java
new RsXembly(
  new XeStylesheet("/xsl/index.xsl"),
  new XeAppend(
    "page",
    new XeFacebookLink(req, "facebook-app-id"),
    // ... other xembly sources
  )
)
```

The link will be add to the XML page like this:

```xml
<page>
  <links>
    <link rel="take:facebook" href="https://www.facebook.com/dialog/oauth..."/>
  </links>
</page>
```

Similar mechanism can be used for `PsGithub`, `PsGoogle`, `PsLinkedin`, `PsTwitter`, etc.

This is how you get currently logged in user:

```java
public final class TkAccount implements Take {
  @Override
  public Response act(final Request req) {
    final Identity identity = new RqAuth(req).identity();
    if (this.identity.equals(Identity.ANONYMOUS)) {
      // returns "urn:facebook:1234567" for a user logged in via Facebook
      this.identity().urn();
    }
  }
}
```

More about it in this blog post:
[How Cookie-Based Authentication Works in the Takes Framework](http://www.yegor256.com/2015/05/18/cookie-based-authentication.html)

## Command Line Arguments

There is a convenient class `FtCLI` that parses command line arguments and
starts the necessary `Front` accordingly.

There are a few command line arguments that should be passed to
`FtCLI` constructor:

```
--port=1234         Tells the server to listen to TCP port 1234
--lifetime=5000     The server will die in five seconds (useful for integration testing)
--hit-refresh       Run the server in hit-refresh mode
--daemon            Runs the server in Java daemon thread (for integration testing)
--threads=30        Processes incoming HTTP requests in 30 parallel threads
--max-latency=5000  Maximum latency in milliseconds per each request
                    (longer requests will be interrupted)
```

For example:

```java
public final class App {
  public static void main(final String... args) {
    new FtCLI(
      new TkFork(new FkRegex("/", "hello, world!")),
      args
    ).start(Exit.NEVER);
  }
}
```

Then, run it like this:

```
$ java -cp take.jar App.class --port=8080 --hit-refresh
```

You should see "hello, world!" at `http://localhost:8080`.

Parameter `--port` also accepts file name, instead of a number. If the file
exists, `FtCLI` will try to read its content and use it as
port number. If the file is absent, `FtCLI` will allocate a new random
port number, use it to start a server, and save it to the file.

## Logging

The framework sends all logs to SLF4J logging facility. If you want to see them,
configure one of [SLF4J bindings](http://www.slf4j.org/manual.html).

To make a `Take` log, wrap it in a `TkSlf4j` - for example:

     new TkSlf4j(
         new TkFork(...)
     )

## Directory Layout

You are free to use any build tool, but we recommend Maven. This is how your project directory layout may/should look like:

```
/src
  /main
    /java
      /foo
        App.java
    /scss
    /coffeescript
    /resources
      /vtl
      /xsl
      /js
      /css
      robot.txt
      log4j.properties
  /test
    /java
      /foo
        AppTest.java
    /resources
      log4j.properties
pom.xml
LICENSE.txt
```

## Optional dependencies

If you're using Maven and include Takes as a dependency in your own project,
you can choose which of the optional dependencies to include in your project.
The list of all of the optional dependencies can be seen in the Takes project `pom.xml`.

For example, to use the Facebook API shown above, simply add a dependency to
the `restfb` API in your project:

```
<dependency>
  <groupId>com.restfb</groupId>
  <artifactId>restfb</artifactId>
  <version>1.15.0</version>
  <scope>runtime</scope>
</dependency>
```

<<<<<<< HEAD
## Backward compatibility
Version 2.0 is not backward compatible with previous versions.
=======
For Gradle, you should add the dependencies as usual:

```gradle
dependencies {
    ...
    runtime group: 'com.restfb', name: 'restfb', version: '1.15.0'
}
```
>>>>>>> c7e8e8b4

## How to contribute

Fork repository, make changes, send us a pull request. We will review
your changes and apply them to the `master` branch shortly, provided
they don't violate our quality standards. To avoid frustration, before
sending us your pull request please run full Maven build:

```
$ mvn clean install -Pqulice
```
To avoid build errors use maven 3.2+.

Pay attention that our `pom.xml` inherits a lot of configuration
from [jcabi-parent](http://parent.jcabi.com).
[This article](http://www.yegor256.com/2015/02/05/jcabi-parent-maven-pom.html)
explains why it's done this way.

## Got questions?

If you have questions or general suggestions, don't hesitate to submit
a new [Github issue](https://github.com/yegor256/takes/issues/new).<|MERGE_RESOLUTION|>--- conflicted
+++ resolved
@@ -1054,10 +1054,6 @@
 </dependency>
 ```
 
-<<<<<<< HEAD
-## Backward compatibility
-Version 2.0 is not backward compatible with previous versions.
-=======
 For Gradle, you should add the dependencies as usual:
 
 ```gradle
@@ -1066,7 +1062,9 @@
     runtime group: 'com.restfb', name: 'restfb', version: '1.15.0'
 }
 ```
->>>>>>> c7e8e8b4
+
+## Backward compatibility
+Version 2.0 is not backward compatible with previous versions.
 
 ## How to contribute
 
@@ -1078,6 +1076,7 @@
 ```
 $ mvn clean install -Pqulice
 ```
+
 To avoid build errors use maven 3.2+.
 
 Pay attention that our `pom.xml` inherits a lot of configuration
