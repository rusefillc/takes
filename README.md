<img src="http://www.takes.org/logo.png" width="96px" height="96px"/>

[![Donate via Zerocracy](https://www.0crat.com/contrib-badge/C3FFK3YAY.svg)](https://www.0crat.com/contrib/C3FFK3YAY)

[![EO principles respected here](http://www.elegantobjects.org/badge.svg)](http://www.elegantobjects.org)
[![Managed by Zerocracy](https://www.0crat.com/badge/C3FFK3YAY.svg)](https://www.0crat.com/p/C3FFK3YAY)
[![DevOps By Rultor.com](http://www.rultor.com/b/yegor256/takes)](http://www.rultor.com/p/yegor256/takes)
[![We recommend IntelliJ IDEA](http://www.elegantobjects.org/intellij-idea.svg)](https://www.jetbrains.com/idea/)

[![Build Status](https://img.shields.io/travis/yegor256/takes/master.svg)](https://travis-ci.org/yegor256/takes)
[![Build status](https://img.shields.io/appveyor/ci/yegor256/takes/master.svg)](https://ci.appveyor.com/project/yegor256/takes/branch/master)
[![Javadoc](http://www.javadoc.io/badge/org.takes/takes.svg)](http://www.javadoc.io/doc/org.takes/takes)
[![codebeat badge](https://codebeat.co/badges/5721bba4-59cd-44ea-a60f-6043734187f7)](https://codebeat.co/projects/github-com-yegor256-takes)
[![Codacy Badge](https://api.codacy.com/project/badge/Grade/938e7683fcfa4db9bff362c2b4a9b78e)](https://www.codacy.com/app/github_90/takes?utm_source=github.com&amp;utm_medium=referral&amp;utm_content=yegor256/takes&amp;utm_campaign=Badge_Grade)
[![License](https://img.shields.io/badge/license-MIT-green.svg)](https://github.com/yegor256/takes/blob/master/LICENSE.txt)

[![jpeek report](http://i.jpeek.org/org.takes/takes/badge.svg)](http://i.jpeek.org/org.takes/takes/)
[![Test Coverage](https://img.shields.io/codecov/c/github/yegor256/takes.svg)](https://codecov.io/github/yegor256/takes?branch=master)
[![SonarQube](https://img.shields.io/badge/sonar-ok-green.svg)](https://sonarcloud.io/dashboard?id=org.takes%3Atakes)

[![Maven Central](https://img.shields.io/maven-central/v/org.takes/takes.svg)](https://maven-badges.herokuapp.com/maven-central/org.takes/takes)
[![Dependencies](https://www.versioneye.com/user/projects/561a9c5ca193340f2f00110d/badge.svg?style=flat)](https://www.versioneye.com/user/projects/561a9c5ca193340f2f00110d)
[![PDD status](http://www.0pdd.com/svg?name=yegor256/takes)](http://www.0pdd.com/p?name=yegor256/takes)

**Takes** is a [true object-oriented](http://www.yegor256.com/2014/11/20/seven-virtues-of-good-object.html)
and [immutable](http://www.yegor256.com/2014/06/09/objects-should-be-immutable.html)
Java8 web development framework. Its key benefits, comparing to all others, include these
four fundamental principles:

 1. not a single `null` ([why NULL is bad?](http://www.yegor256.com/2014/05/13/why-null-is-bad.html))
 2. not a single `public` `static` method ([why they are bad?](http://www.yegor256.com/2014/05/05/oop-alternative-to-utility-classes.html))
 3. not a single mutable class ([why they are bad?](http://www.yegor256.com/2014/06/09/objects-should-be-immutable.html))
 4. not a single `instanceof` keyword, type casting, or reflection ([why?](http://www.yegor256.com/2015/04/02/class-casting-is-anti-pattern.html))

Of course, there are no configuration files.
Besides that, these are more traditional features, out of the box:

 * hit-refresh debugging
 * [XML+XSLT](http://www.yegor256.com/2014/06/25/xml-and-xslt-in-browser.html)
 * [JSON](http://en.wikipedia.org/wiki/JSON)
 * [RESTful](http://en.wikipedia.org/wiki/Representational_state_transfer)
 * Templates, incl. [Apache Velocity](http://velocity.apache.org/)

This is what is not supported and won't be supported:

 * [WebSockets](http://en.wikipedia.org/wiki/WebSocket)

This [blog post](http://www.yegor256.com/2015/03/22/takes-java-web-framework.html) may help you too.

These two web systems use Takes, and they are open source:
[wring.io](http://www.wring.io) ([sources](https://github.com/yegor256/wring)),
[jare.io](http://www.jare.io) ([sources](https://github.com/yegor256/jare)).

## Contents

- [Quick Start](#quick-start)
- [Build and Run With Maven](#build-and-run-with-maven)
- [Build and Run With Gradle](#build-and-run-with-gradle)
- [Unit Testing](#unit-testing)
- [Integration Testing](#integration-testing)
- [A Bigger Example](#a-bigger-example)
    - [Front Interface](#front-interface)
    - [Back Interface](#back-interface)
- [Templates](#templates)
	- [Velocity Templates](#velocity-templates)
- [Static Resources](#static-resources)
- [Hit Refresh Debugging](#hit-refresh-debugging)
- [Request Methods (POST, PUT, HEAD, etc.)](#request-methods-post-put-head-etc)
- [Request Parsing](#request-parsing)
- [Form Processing](#form-processing)
- [Exception Handling](#exception-handling)
- [Redirects](#redirects)
- [RsJSON](#rsjson)
- [RsXembly](#rsxembly)
- [GZIP Compression](#gzip-compression)
- [SSL Configuration](#ssl-configuration)
- [Authentication](#authentication)
- [Command Line Arguments](#command-line-arguments)
- [Logging](#logging)
- [Directory Layout](#directory-layout)
- [Optional dependencies](#optional-dependencies)
- [Backward compatibility](#backward-compatibility)
- [How to contribute](#how-to-contribute)
- [Got questions?](#got-questions)

## Quick Start

Create this `App.java` file:

```java
import org.takes.http.Exit;
import org.takes.http.FtBasic;
import org.takes.facets.fork.FkRegex;
import org.takes.facets.fork.TkFork;
public final class App {
  public static void main(final String... args) throws Exception {
    new FtBasic(
      new TkFork(new FkRegex("/", "hello, world!")), 8080
    ).start(Exit.NEVER);
  }
}
```

Then, download [`takes.jar`](http://repo1.maven.org/maven2/org/takes/takes/) and compile your Java code:

```
$ javac -cp takes.jar App.java
```

Now, run it like this:

```bash
$ java -Dfile.encoding=UTF-8 -cp takes.jar:. App
```

Should work :)

This code starts a new HTTP server on port 8080 and renders a plain-text page on
all requests at the root URI.

**Important**: Pay attention that UTF-8 encoding is set on the command line.
The entire framework relies on your default Java encoding, which is not
necessarily UTF-8 by default. To be sure, always set it on the command line
with `file.encoding` Java argument. We decided not to hard-code "UTF-8" in
our code mostly because this would be against the entire idea of Java localization,
according to which a user always should have a choice of encoding and language
selection. We're using `Charset.defaultCharset()` everywhere in the code.

## Build and Run With Maven

If you're using Maven, this is how your `pom.xml` should look like:

```xml
<project>
  <dependencies>
    <dependency>
      <groupId>org.takes</groupId>
      <artifactId>takes</artifactId>
    </dependency>
  </dependencies>
  <profiles>
    <profile>
      <id>hit-refresh</id>
      <build>
        <plugins>
          <plugin>
            <groupId>org.codehaus.mojo</groupId>
            <artifactId>exec-maven-plugin</artifactId>
            <version>1.3</version>
            <executions>
              <execution>
                <id>start-server</id>
                <phase>pre-integration-test</phase>
                <goals>
                  <goal>java</goal>
                </goals>
              </execution>
            </executions>
            <configuration>
              <mainClass>foo.App</mainClass> <!-- your main class -->
              <cleanupDaemonThreads>false</cleanupDaemonThreads>
              <arguments>
                <argument>--port=${port}</argument>
              </arguments>
            </configuration>
          </plugin>
        </plugins>
      </build>
    </profile>
  </profiles>
</project>
```

With this configuration you can run it from command line:

```
$ mvn clean integration-test -Phit-refresh -Dport=8080
```

Maven will start the server and you can see it at `http://localhost:8080`.

<<<<<<< HEAD
## Using in servlet app

Create a take with constructor accepting `ServletContext`:

```java
package com.myapp;

public final class TkApp implements Take {
  private final ServletContext ctx;

  public TkApp(final ServletContext context) {
    this.ctx = context;
  }

  @Override
  public Response act(final Request req) throws IOException {
    return new RsText("Hello servlet!");
  }
}
```

Add `org.takes.servlet.SrvTake` to your `web.xml`, don't forget to specify
take class as servlet `init-param`:

```xml
  <servlet>
    <servlet-name>takes</servlet-name>
    <servlet-class>org.takes.servlet.SrvTake</servlet-class>
    <init-param>
      <param-name>take</param-name>
      <param-value>com.myapp.TkApp</param-value>
    </init-param>
  </servlet>
  <servlet-mapping>
    <servlet-name>takes</servlet-name>
    <url-pattern>/*</url-pattern>
  </servlet-mapping>
=======
## Build and Run With Gradle

If you're using Gradle, this is how your `build.gradle` should look like:

```gradle
plugins {
    id 'java'
    id 'application'
}

repositories {
    mavenCentral()
}

dependencies {
    compile group: 'org.takes', name: 'takes', version: '1.11.3'
}

mainClassName='foo.App' //your main class
```

With this configuration you can run it from command line:

```gradle
$ gradle run -Phit-refresh -Dport=8080
>>>>>>> 1b59c9b3
```

## Unit Testing

This is how you can unit test the app, using JUnit 4.x and
[Hamcrest](http://hamcrest.org):

```java
public final class AppTest {
  @Test
  public void returnsHttpResponse() throws Exception {
    MatcherAssert.assertThat(
      new RsPrint(
        new App().act(new RqFake("GET", "/"))
      ).printBody(),
      Matchers.equalsTo("hello, world!")
    );
  }
}
```


You can create a fake request with form parameters like this:

```java
new RqForm.Fake(
  new RqFake(),
  "foo", "value-1",
  "bar", "value-2"
)
```

## Integration Testing

Here is how you can test the entire server via HTTP, using JUnit and
[jcabi-http](http://http.jcabi.com) for making HTTP requests:

```java
public final class AppITCase {
  @Test
  public void returnsTextPageOnHttpRequest() throws Exception {
    new FtRemote(new App()).exec(
      new FtRemote.Script() {
        @Override
        public void exec(final URI home) throws IOException {
          new JdkRequest(home)
            .fetch()
            .as(RestResponse.class)
            .assertStatus(HttpURLConnection.HTTP_OK)
            .assertBody(Matchers.equalTo("hello, world!"));
        }
      }
    );
  }
}
```

More complex integration testing examples you can find in one
of the open source projects that are using Take, for example:
[rultor.com](https://github.com/yegor256/rultor/tree/master/src/test/java/com/rultor/web).

## A Bigger Example

Let's make it a bit more sophisticated:

```java
public final class App {
  public static void main(final String... args) {
    new FtBasic(
      new TkFork(
        new FkRegex("/robots\\.txt", ""),
        new FkRegex("/", new TkIndex())
      ),
      8080
    ).start(Exit.NEVER);
  }
}
```

The `FtBasic` is accepting new incoming sockets on port 8080,
parses them according to HTTP 1.1 specification and creates instances
of class `Request`. Then, it gives requests to the instance of `TkFork`
(`tk` stands for "take") and expects it to return an instance of `Take` back.
As you probably understood already, the first regular expression that matches
returns a take. `TkIndex` is our custom class,
let's see how it looks:

```java
public final class TkIndex implements Take {
  @Override
  public Response act(final Request req) {
    return new RsHtml("<html>Hello, world!</html>");
  }
}
```

It is immutable and must implement a single method `act()`, which is returning
an instance of `Response`. So far so good, but this class doesn't have an access
to an HTTP request. Here is how we solve this:

```java
new TkFork(
  new FkRegex(
    "/file/(?<path>[^/]+)",
    new TkRegex() {
      @Override
      public Response act(final RqRegex request) throws IOException {
        final File file = new File(
          request.matcher().group("path")
        );
        return new RsHTML(
          FileUtils.readFileToString(file, Charsets.UTF_8)
        );
      }
    }
  )
)
```

We're using `TkRegex` instead of `Take`, in order to deal with
`RqRegex` instead of a more generic `Request`. `RqRegex` gives an instance
of `Matcher` used by `FkRegex` for pattern matching.

Here is a more complex and verbose example:

```java
public final class App {
  public static void main(final String... args) {
    new FtBasic(
      new TkFork(
        new FkRegex("/robots.txt", ""),
        new FkRegex("/", new TkIndex()),
        new FkRegex(
          "/xsl/.*",
          new TkWithType(new TkClasspath(), "text/xsl")
        ),
        new FkRegex("/account", new TkAccount(users)),
        new FkRegex("/balance/(?<user>[a-z]+)", new TkBalance())
      )
    ).start(Exit.NEVER);
  }
}
```

## Front interface

Essential part of [Bigger Example](#a-bigger-example) is
[Front](src/main/java/org/takes/http/Front.java) interface.
It's encapsulates server's [back-end](src/main/java/org/takes/http/Back.java)
and used to start an instance, which will accept requests and return results.
`FtBasic`, which is a basic front, implements that interface - you've
seen it's usage in above mentioned example.

There are other useful implementations of this interface:

* The [FtRemote](src/main/java/org/takes/http/FtRemote.java)
class allows you to provide script, that will be executed against
given front. You can see how it's used in [integration tests](#integration-testing).
* The [FtCli](src/main/java/org/takes/http/FtCli.java) class
allows you to start your application with command line arguments. More details
in [Command Line Arguments](#command-line-arguments).
* The [FtSecure](src/main/java/org/takes/http/FtSecure.java) class allows
you to start your application with SSL. More details in
[SSL Configuration](#ssl-configuration).

## Back interface

[Back](src/main/java/org/takes/http/Back.java) interface is the back-end that
is responsible for IO operations on TCP network level. There are various useful
implementations of that interface:

* The [BkBasic](src/main/java/org/takes/http/BkBasic.java) class is a basic
implementation of the `Back` interface. It is responsible for accepting the
request from `Socket`, converting the socket's input to the
[Request](src/main/java/org/takes/Request.java), dispatching it to the
provided [Take](src/main/java/org/takes/Take.java) instance, getting
the result and printing it to the socket's output until all the request is
fulfilled.
* The [BkParallel](src/main/java/org/takes/http/BkParallel.java) class is
a decorator of the `Back` interface, that is responsible for running the
back-end in parallel threads. You can specify the number of threads or try
to use the default number, which depends on available processors number in JVM.
* The [BkSafe](src/main/java/org/takes/http/BkSafe.java) class is a decorator
of the `Back` interface, that is responsible for running the back-end in a
safe mode. That means that it will ignore exception thrown from original `Back`.
* The [BkTimeable](src/main/java/org/takes/http/BkTimeable.java) class is a
decorator of the `Back` interface, that is responsible for running the back-end
for specified maximum lifetime in milliseconds. It is constantly checking if
the thread with original `back` exceeds provided limit and if so - it's
interrupts the thread of that `back`.
* The [BkWrap](src/main/java/org/takes/http/BkWrap.java) class is a convenient
wrap over the original `Back` instance. It's just delegates the `accept`
to that `Back` and might be useful if you want to add your own decorators of the
`Back` interface. This class is used in `BkParallel` and `BkSafe` as a parent class.

## Templates

Now let's see how we can render something more complex than an plain text.
First, XML+XSLT is a recommended mechanism of HTML rendering. Even though it may be
too complex, give it a try, you won't regret. Here is how we render a simple XML
page that is transformed to HTML5 on-fly (more about `RsXembly` read below):

```java
public final class TkAccount implements Take {
  private final Users users;
  public TkAccount(final Users users) {
    this.users = users;
  }
  @Override
  public Response act(final Request req) {
    final User user = this.users.find(new RqCookies(req).get("user"));
    return new RsLogin(
      new RsXSLT(
        new RsXembly(
          new XeStylesheet("/xsl/account.xsl"),
          new XeAppend("page", user)
        )
      ),
      user
    );
  }
}
```

This is how that `User` class may look like:

```java
public final class User implements XeSource {
  private final String name;
  private final int balance;
  @Override
  public Iterable<Directive> toXembly() {
    return new Directives().add("user")
      .add("name").set(this.name).up()
      .add("balance").set(Integer.toString(this.balance));
  }
}
```

Here is how `RsLogin` may look like:

```java
public final class RsLogin extends RsWrap {
  public RsLogin(final Response response, final User user) {
    super(
      new RsWithCookie(
        response, "user", user.toString()
      )
    );
  }
}
```

## Velocity Templates

Let's say, you want to use [Velocity](http://velocity.apache.org/):

```java
public final class TkHelloWorld implements Take {
  @Override
  public Response act(final Request req) {
    return new RsVelocity(
      "hi, ${user.name}! You've got ${user.balance}",
      new RsVelocity.Pair("user", new User())
    );
  }
}
```

You will need this extra dependency in classpath:

```xml
<dependency>
  <groupId>org.apache.velocity</groupId>
  <artifactId>velocity-engine-core</artifactId>
  <scope>runtime</scope>
</dependency>
```

For Gradle users:

```gradle
dependencies {
    ...
    runtime group: 'org.apache.velocity', name: 'velocity-engine-core', version: 'x.xx'//put the version here
    ...
}
```

## Static Resources

Very often you need to serve static resources to your web users, like CSS
stylesheets, images, JavaScript files, etc. There are a few supplementary
classes for that:

```java
new TkFork(
  new FkRegex("/css/.+", new TkWithType(new TkClasspath(), "text/css")),
  new FkRegex("/data/.+", new TkFiles(new File("/usr/local/data"))
)
```

Class `TkClasspath` take static part of the request URI and finds a resource with this name in classpath.

`TkFiles` just looks by file name in the directory configured.

`TkWithType` sets content type of all responses coming out of the decorated take.

## Hit Refresh Debugging

It is a very convenient feature. Once you start the app you want to be able to
modify its static resources (CSS, JS, XSL, etc), refresh the page in a browser
and immediately see the result. You don't want to re-compile the entire project
and restart it. Here is what you need to do to your sources in order to enable
that feature:

```java
new TkFork(
  new FkRegex(
    "/css/.+",
    new TkWithType(
      new TkFork(
        new FkHitRefresh(
          "./src/main/resources/foo/scss/**", // what sources to watch
          "mvn sass:compile", // what to run when sources are modified
          new TkFiles("./target/css")
        )
        new FkFixed(new TkClasspath())
      ),
      "text/css"
    )
  )
)
```

This `FkHitRefresh` fork is a decorator of take. Once it sees
`X-Take-Refresh` header in the request, it realizes that the server is running in
"hit-refresh" mode and passes the request to the encapsulated take. Before it
passes the request it tries to understand whether any of the resources
are older than compiled files. If they are older, it tries
to run compilation tool to build them again.

## Request Methods (POST, PUT, HEAD, etc.)

Here is an example:

```java
new TkFork(
  new FkRegex(
    "/user",
    new TkFork(
      new FkMethods("GET", new TkGetUser()),
      new FkMethods("POST,PUT", new TkPostUser()),
      new FkMethods("DELETE", new TkDeleteUser())
    )
  )
)
```

## Request Parsing

Here is how you can parse an instance of `Request`:

```java
Href href = new RqHref.Base(request).href();
URI uri = href.uri();
Iterable<String> values = href.param("key");
```

For a more complex parsing try to use Apache Http Client or something
similar.

## Form Processing

Here is an example:

```java
public final class TkSavePhoto implements Take {
  @Override
  public Response act(final Request req) {
    final String name = new RqForm(req).param("name");
    return new RsWithStatus(HttpURLConnection.HTTP_NO_CONTENT);
  }
}
```

## Exception Handling

By default, `TkFork` lets all exceptions bubble up. If one of your take
crashes, a user will see a default error page. Here is how you can configure
this behavior:

```java
public final class App {
  public static void main(final String... args) {
    new FtBasic(
      new TkFallback(
        new TkFork(
          new FkRegex("/robots\\.txt", ""),
          new FkRegex("/", new TkIndex())
        ),
        new FbChain(
          new FbStatus(404, new RsText("sorry, page is absent")),
          new FbStatus(405, new RsText("this method is not allowed here")),
          new Fallback() {
            @Override
            public Iterator<Response> route(final RqFallback req) {
              return Collections.<Response>singleton(
                new RsHTML("oops, something went terribly wrong!")
              ).iterator();
            }
          }
        )
      ),
      8080
    ).start(Exit.NEVER);
  }
}
```

`TkFallback` decorates an instance of Take and catches all exceptions any of
its take may throw. Once it's thrown, an instance of `FbChain` will
find the most suitable fallback and will fetch a response from there.

## Redirects

Sometimes it's very useful to return a redirect response (`30x` status code),
either by a normal `return` or by throwing an exception. This example
illustrates both methods:

```java
public final class TkPostMessage implements Take {
  @Override
  public Response act(final Request req) {
    final String body = new RqPrint(req).printBody();
    if (body.isEmpty()) {
      throw new RsForward(
        new RsFlash("message can't be empty")
      );
    }
    // save the message to the database
    return new RsForward(
      new RsFlash(
        "thanks, the message was posted"
      ),
      "/"
    );
  }
}
```

Then, you should decorate the entire `TkFork` with this `TkForward` and `TkFlash`:

```java
public final class App {
  public static void main(final String... args) {
    new FtBasic(
      new TkFlash(
        new TkForward(
          new TkFork(new FkRegex("/", new TkPostMessage())
        )
      ),
      8080
    ).start(Exit.NEVER);
  }
}
```

## RsJSON

Here is how we can deal with JSON:

```java
public final class TkBalance extends TkFixed {
  @Override
  public Response act(final RqRegex request) {
    return new RsJSON(
      new User(request.matcher().group("user")))
    );
  }
}
```

This is the method to add to `User`:

```java
public final class User implements XeSource, RsJSON.Source {
  @Override
  public JsonObject toJSON() {
    return Json.createObjectBuilder()
      .add("balance", this.balance)
      .build();
  }
}
```

## RsXembly

Here is how you generate an XML page using [Xembly](http://www.xembly.org):

```java
Response response = new RsXembly(
  new XeAppend("page"),
  new XeDirectives("XPATH '/page'", this.user)
)
```

This is a complete example, with all possible options:

```java
Response response = new RsXembly(
  new XeStylesheet("/xsl/account.xsl"), // add processing instruction
  new XeAppend(
    "page", // create a DOM document with "page" root element
    new XeMillis(false), // add "millis" attribute to the root, with current time
    user, // add user to the root element
    new XeSource() {
      @Override
      public Iterable<Directive> toXembly() {
        return new Directives().add("status").set("alive");
      }
    },
    new XeMillis(true), // replace "millis" attribute with take building time
  ),
)
```

This is the output that will be produced:

```xml
<?xml version='1.0'?>
<?xsl-stylesheet href='/xsl/account.xsl'?>
<page>
  <millis>5648</millis>
  <user>
    <name>Jeff Lebowski</name>
    <balance>123</balance>
  </user>
  <status>alive</status>
</page>
```

To avoid duplication of all this scaffolding in every page, you can create your
own class, which will be used in every page, for example:

```java
Response response = new RsXembly(
  new XeFoo(user)
)
```

This is how this `XeFoo` class would look like:

```java
public final class XeFoo extends XeWrap {
  public XeFoo(final String stylesheet, final XeSource... sources) {
    super(
      new XeAppend(
        "page",
        new XeMillis(false),
        new XeStylesheet(stylesheet),
        new XeChain(sources),
        new XeSource() {
          @Override
          public Iterable<Directive> toXembly() {
            return new Directives().add("status").set("alive");
          }
        },
        new XeMillis(true)
      )
    );
  }
}
```

You will need this extra dependency in classpath:

```xml
<dependency>
  <groupId>com.jcabi.incubator</groupId>
  <artifactId>xembly</artifactId>
</dependency>
```

More about this mechanism in this blog post:
[XML Data and XSL Views in Takes Framework](http://www.yegor256.com/2015/06/25/xml-data-xsl-views-takes-framework.html).

## Cookies

Here is how we drop a cookie to the user:

```java
public final class TkIndex implements Take {
  @Override
  public Response act(final Request req) {
    return new RsWithCookie("auth", "John Doe");
  }
}
```

An HTTP response will contain this header, which will place
a `auth` cookie into the user's browser:

```
HTTP/1.1 200 OK
Set-Cookie: auth="John Doe"
```

This is how you read cookies from a request:

```java
public final class TkIndex implements Take {
  @Override
  public Response act(final Request req) {
    // the list may be empty
    final Iterable<String> cookies = new RqCookies(req).cookie("my-cookie");
  }
}
```

## GZIP Compression

If you want to compress all your responses with GZIP, wrap your take in
`TkGzip`:

```java
new TkGzip(take)
```

Now, each request that contains `Accept-Encoding` request header with `gzip`
compression method inside will receive a GZIP-compressed response. Also,
you can compress an individual response, using `RsGzip` decorator.

## Content Negotiation

Say, you want to return different content based on `Accept` header
of the request (a.k.a. [content negotation](http://en.wikipedia.org/wiki/Content_negotiation)):

```java
public final class TkIndex implements Take {
  @Override
  public Response act(final Request req) {
    return new RsFork(
      req,
      new FkTypes("text/*", new RsText("it's a text"))
      new FkTypes("application/json", new RsJSON("{\"a\":1}"))
      new FkTypes("image/png", /* something else */)
    );
  }
}
```
## SSL Configuration

First of all, setup your keystore settings, for example

```java
final String file = this.getClass().getResource("/org/takes/http/keystore").getFile();
final String password = "abc123";
System.setProperty("javax.net.ssl.keyStore", file);
System.setProperty("javax.net.ssl.keyStorePassword", password);
System.setProperty("javax.net.ssl.trustStore", file);
System.setProperty("javax.net.ssl.trustStorePassword", password);
```

Then simple create exemplar of class [FtSecure](src/main/java/org/takes/http/FtSecure.java) with socket factory

```java
final ServerSocket skt = SSLServerSocketFactory.getDefault().createServerSocket(0);
new FtRemote(
  new FtSecure(new BkBasic(new TkFixed("hello, world")), skt),
  skt,
  true
);
```

## Authentication

Here is an example of login via [Facebook](https://developers.facebook.com/docs/reference/dialogs/oauth/):

```java
new TkAuth(
  new TkFork(
    new FkRegex("/", new TkHTML("hello, check <a href='/acc'>account</a>")),
    new FkRegex("/acc", new TkSecure(new TkAccount()))
  ),
  new PsChain(
    new PsCookie(
      new CcSafe(new CcHex(new CcXOR(new CcCompact(), "secret-code")))
    ),
    new PsByFlag(
      new PsByFlag.Pair(
        PsFacebook.class.getSimpleName(),
        new PsFacebook("facebook-app-id", "facebook-secret")
      ),
      new PsByFlag.Pair(
        PsLogout.class.getSimpleName(),
        new PsLogout()
      )
    )
  )
)
```

Then, you need to show a login link to the user, which he or she
can click and get to the Facebook OAuth authentication page. Here is how
you do this with XeResponse:

```java
new RsXembly(
  new XeStylesheet("/xsl/index.xsl"),
  new XeAppend(
    "page",
    new XeFacebookLink(req, "facebook-app-id"),
    // ... other xembly sources
  )
)
```

The link will be add to the XML page like this:

```xml
<page>
  <links>
    <link rel="take:facebook" href="https://www.facebook.com/dialog/oauth..."/>
  </links>
</page>
```

Similar mechanism can be used for `PsGithub`, `PsGoogle`, `PsLinkedin`, `PsTwitter`, etc.

This is how you get currently logged in user:

```java
public final class TkAccount implements Take {
  @Override
  public Response act(final Request req) {
    final Identity identity = new RqAuth(req).identity();
    if (this.identity.equals(Identity.ANONYMOUS)) {
      // returns "urn:facebook:1234567" for a user logged in via Facebook
      this.identity().urn();
    }
  }
}
```

More about it in this blog post:
[How Cookie-Based Authentication Works in the Takes Framework](http://www.yegor256.com/2015/05/18/cookie-based-authentication.html)

## Command Line Arguments

There is a convenient class `FtCLI` that parses command line arguments and
starts the necessary `Front` accordingly.

There are a few command line arguments that should be passed to
`FtCLI` constructor:

```
--port=1234         Tells the server to listen to TCP port 1234
--lifetime=5000     The server will die in five seconds (useful for integration testing)
--hit-refresh       Run the server in hit-refresh mode
--daemon            Runs the server in Java daemon thread (for integration testing)
--threads=30        Processes incoming HTTP requests in 30 parallel threads
--max-latency=5000  Maximum latency in milliseconds per each request
                    (longer requests will be interrupted)
```

For example:

```java
public final class App {
  public static void main(final String... args) {
    new FtCLI(
      new TkFork(new FkRegex("/", "hello, world!")),
      args
    ).start(Exit.NEVER);
  }
}
```

Then, run it like this:

```
$ java -cp take.jar App.class --port=8080 --hit-refresh
```

You should see "hello, world!" at `http://localhost:8080`.

Parameter `--port` also accepts file name, instead of a number. If the file
exists, `FtCLI` will try to read its content and use it as
port number. If the file is absent, `FtCLI` will allocate a new random
port number, use it to start a server, and save it to the file.

## Logging

The framework sends all logs to SLF4J logging facility. If you want to see them,
configure one of [SLF4J bindings](http://www.slf4j.org/manual.html).

To make a `Take` log, wrap it in a `TkSlf4j` - for example:

     new TkSlf4j(
         new TkFork(...)
     )

## Directory Layout

You are free to use any build tool, but we recommend Maven. This is how your project directory layout may/should look like:

```
/src
  /main
    /java
      /foo
        App.java
    /scss
    /coffeescript
    /resources
      /vtl
      /xsl
      /js
      /css
      robot.txt
      log4j.properties
  /test
    /java
      /foo
        AppTest.java
    /resources
      log4j.properties
pom.xml
LICENSE.txt
```

## Optional dependencies

If you're using Maven and include Takes as a dependency in your own project,
you can choose which of the optional dependencies to include in your project.
The list of all of the optional dependencies can be seen in the Takes project `pom.xml`.

For example, to use the Facebook API shown above, simply add a dependency to
the `restfb` API in your project:

```
<dependency>
  <groupId>com.restfb</groupId>
  <artifactId>restfb</artifactId>
  <version>1.15.0</version>
  <scope>runtime</scope>
</dependency>
```

For Gradle, you should add the dependencies as usual:

```gradle
dependencies {
    ...
    runtime group: 'com.restfb', name: 'restfb', version: '1.15.0'
}
```

## Backward compatibility
Version 2.0 is not backward compatible with previous versions.

## How to contribute

Fork repository, make changes, send us a pull request. We will review
your changes and apply them to the `master` branch shortly, provided
they don't violate our quality standards. To avoid frustration, before
sending us your pull request please run full Maven build:

```
$ mvn clean install -Pqulice
```

To avoid build errors use maven 3.2+.

Pay attention that our `pom.xml` inherits a lot of configuration
from [jcabi-parent](http://parent.jcabi.com).
[This article](http://www.yegor256.com/2015/02/05/jcabi-parent-maven-pom.html)
explains why it's done this way.

## Got questions?

If you have questions or general suggestions, don't hesitate to submit
a new [Github issue](https://github.com/yegor256/takes/issues/new).<|MERGE_RESOLUTION|>--- conflicted
+++ resolved
@@ -179,7 +179,6 @@
 
 Maven will start the server and you can see it at `http://localhost:8080`.
 
-<<<<<<< HEAD
 ## Using in servlet app
 
 Create a take with constructor accepting `ServletContext`:
@@ -217,7 +216,8 @@
     <servlet-name>takes</servlet-name>
     <url-pattern>/*</url-pattern>
   </servlet-mapping>
-=======
+```
+
 ## Build and Run With Gradle
 
 If you're using Gradle, this is how your `build.gradle` should look like:
@@ -243,7 +243,6 @@
 
 ```gradle
 $ gradle run -Phit-refresh -Dport=8080
->>>>>>> 1b59c9b3
 ```
 
 ## Unit Testing
