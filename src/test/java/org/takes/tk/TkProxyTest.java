/**
 * The MIT License (MIT)
 *
 * Copyright (c) 2015 Yegor Bugayenko
 *
 * Permission is hereby granted, free of charge, to any person obtaining a copy
 * of this software and associated documentation files (the "Software"), to deal
 * in the Software without restriction, including without limitation the rights
 * to use, copy, modify, merge, publish, distribute, sublicense, and/or sell
 * copies of the Software, and to permit persons to whom the Software is
 * furnished to do so, subject to the following conditions:
 *
 * The above copyright notice and this permission notice shall be included
 * in all copies or substantial portions of the Software.
 *
 * THE SOFTWARE IS PROVIDED "AS IS", WITHOUT WARRANTY OF ANY KIND, EXPRESS OR
 * IMPLIED, INCLUDING BUT NOT LIMITED TO THE WARRANTIES OF MERCHANTABILITY,
 * FITNESS FOR A PARTICULAR PURPOSE AND NON-INFRINGEMENT. IN NO EVENT SHALL THE
 * AUTHORS OR COPYRIGHT HOLDERS BE LIABLE FOR ANY CLAIM, DAMAGES OR OTHER
 * LIABILITY, WHETHER IN AN ACTION OF CONTRACT, TORT OR OTHERWISE, ARISING FROM,
 * OUT OF OR IN CONNECTION WITH THE SOFTWARE OR THE USE OR OTHER DEALINGS IN THE
 * SOFTWARE.
 */
package org.takes.tk;

import java.io.IOException;
import java.net.URI;
import org.hamcrest.MatcherAssert;
import org.hamcrest.Matchers;
import org.junit.Test;
import org.takes.Request;
import org.takes.Response;
import org.takes.Take;
import org.takes.http.FtRemote;
import org.takes.rq.RqFake;
import org.takes.rq.RqHref;
import org.takes.rq.RqMethod;
import org.takes.rs.RsPrint;
import org.takes.rs.RsText;

/**
 * Test case for {@link TkProxy}.
 * @author Dragan Bozanovic (bozanovicdr@gmail.com)
 * @version $Id$
 * @since 0.25
<<<<<<< HEAD
 * @todo #377:30min/DEV We need more tests for TkProxy.
 *  The tests should verify the different HTTP methods (GET, POST, etc),
 *  as well as the different combinations of request/response headers.
=======
>>>>>>> 270aefe2
 * @checkstyle ClassDataAbstractionCouplingCheck (500 lines)
 */
public final class TkProxyTest {

    /**
     * An array of http methods for testing.
     */
    private static final String[] METHODS = {
        RqMethod.POST,
        RqMethod.GET,
        RqMethod.PUT,
        RqMethod.DELETE,
        RqMethod.TRACE,
    };

    /**
     * TkProxy can just work.
     * @throws Exception If some problem inside
     */
    @SuppressWarnings("PMD.AvoidInstantiatingObjectsInLoops")
    @Test
    public void justWorks() throws Exception {
        for (final String method:TkProxyTest.METHODS) {
            new FtRemote(new TkFixed("hello, world!")).exec(
                new FtRemote.Script() {
                    @Override
                    public void exec(final URI home) throws IOException {
                        MatcherAssert.assertThat(
                            new RsPrint(
                                new TkProxy(home).act(new RqFake(method))
                            ).print(),
                            Matchers.containsString("hello")
                        );
                    }
                }
            );
        }
    }

    /**
     * TkProxy can correctly maps path string.
     * @throws Exception If some problem inside
     */
    @SuppressWarnings("PMD.AvoidInstantiatingObjectsInLoops")
    @Test
    public void correctlyMapsPathString() throws Exception {
        final Take take = new Take() {
            @Override
            public Response act(final Request req) throws IOException {
                return new RsText(new RqHref.Base(req).href().toString());
            }
        };
        for (final String method:TkProxyTest.METHODS) {
            new FtRemote(take).exec(
                new FtRemote.Script() {
                    @Override
                    public void exec(final URI home) throws IOException {
                        MatcherAssert.assertThat(
                            new RsPrint(
                                new TkProxy(home).act(
                                    new RqFake(method, "/a/b/c")
                                )
                            ).printBody(),
                            Matchers.equalTo(
                                String.format(
                                    "http://%s:%d/a/b/c",
                                    home.getHost(), home.getPort()
                                )
                            )
                        );
                    }
                }
            );
        }
    }
}<|MERGE_RESOLUTION|>--- conflicted
+++ resolved
@@ -43,12 +43,6 @@
  * @author Dragan Bozanovic (bozanovicdr@gmail.com)
  * @version $Id$
  * @since 0.25
-<<<<<<< HEAD
- * @todo #377:30min/DEV We need more tests for TkProxy.
- *  The tests should verify the different HTTP methods (GET, POST, etc),
- *  as well as the different combinations of request/response headers.
-=======
->>>>>>> 270aefe2
  * @checkstyle ClassDataAbstractionCouplingCheck (500 lines)
  */
 public final class TkProxyTest {
