--- conflicted
+++ resolved
@@ -40,11 +40,7 @@
      * VerboseIterable can return correct size collection.
      */
     @Test
-<<<<<<< HEAD
-    public void returnsCorrectSize() {
-=======
     public final void returnsCorrectSize() {
->>>>>>> 13346afe
         final List<String> valid = Arrays.asList(
             "Accept: text/plain",
             "Accept-Charset: utf-8",
