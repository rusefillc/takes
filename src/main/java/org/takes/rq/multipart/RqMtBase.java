/**
 * The MIT License (MIT)
 *
 * Copyright (c) 2014-2016 Yegor Bugayenko
 *
 * Permission is hereby granted, free of charge, to any person obtaining a copy
 * of this software and associated documentation files (the "Software"), to deal
 * in the Software without restriction, including without limitation the rights
 * to use, copy, modify, merge, publish, distribute, sublicense, and/or sell
 * copies of the Software, and to permit persons to whom the Software is
 * furnished to do so, subject to the following conditions:
 *
 * The above copyright notice and this permission notice shall be included
 * in all copies or substantial portions of the Software.
 *
 * THE SOFTWARE IS PROVIDED "AS IS", WITHOUT WARRANTY OF ANY KIND, EXPRESS OR
 * IMPLIED, INCLUDING BUT NOT LIMITED TO THE WARRANTIES OF MERCHANTABILITY,
 * FITNESS FOR A PARTICULAR PURPOSE AND NON-INFRINGEMENT. IN NO EVENT SHALL THE
 * AUTHORS OR COPYRIGHT HOLDERS BE LIABLE FOR ANY CLAIM, DAMAGES OR OTHER
 * LIABILITY, WHETHER IN AN ACTION OF CONTRACT, TORT OR OTHERWISE, ARISING FROM,
 * OUT OF OR IN CONNECTION WITH THE SOFTWARE OR THE USE OR OTHER DEALINGS IN THE
 * SOFTWARE.
 */
package org.takes.rq.multipart;

import java.io.File;
import java.io.FilterInputStream;
import java.io.IOException;
import java.io.InputStream;
import java.net.HttpURLConnection;
import java.nio.ByteBuffer;
import java.nio.channels.Channels;
import java.nio.channels.ReadableByteChannel;
import java.nio.channels.WritableByteChannel;
<<<<<<< HEAD
import java.nio.charset.StandardCharsets;
import java.nio.file.Files;
import java.nio.file.StandardOpenOption;
=======
>>>>>>> c1e67f5b
import java.util.Collection;
import java.util.Collections;
import java.util.HashMap;
import java.util.LinkedList;
import java.util.List;
import java.util.Locale;
import java.util.Map;
import java.util.regex.Matcher;
import java.util.regex.Pattern;
import org.takes.HttpException;
import org.takes.Request;
import org.takes.misc.Sprintf;
import org.takes.misc.Utf8String;
import org.takes.misc.VerboseIterable;
import org.takes.rq.RqHeaders;
import org.takes.rq.RqLengthAware;
import org.takes.rq.RqMultipart;
import org.takes.rq.RqTemp;

/**
 * Request decorator, that decodes FORM data from
 * {@code multipart/form-data} format (RFC 2045).
 *
 * <p>For {@code application/x-www-form-urlencoded}
 * format use {@link org.takes.rq.RqForm}.
 *
 * <p>It is highly recommended to use {@link org.takes.rq.RqGreedy}
 * decorator before passing request to this class.
 *
 * <p>The class is immutable and thread-safe.
 *
 * @author Yegor Bugayenko (yegor@teamed.io)
 * @version $Id$
 * @since 0.33
 * @see <a href="http://www.w3.org/TR/html401/interact/forms.html">
 *  Forms in HTML</a>
 * @see org.takes.rq.RqGreedy
 */
@lombok.EqualsAndHashCode(of = "origin")
public final class RqMtBase implements RqMultipart {
    /**
     * Pattern to get boundary from header.
     */
    private static final Pattern BOUNDARY = Pattern.compile(
        ".*[^a-z]boundary=([^;]+).*"
    );
    /**
     * Pattern to get name from header.
     */
    private static final Pattern NAME = Pattern.compile(
        ".*[^a-z]name=\"([^\"]+)\".*"
    );
    /**
     * Carriage return constant.
     */
    private static final String CRLF = "\r\n";
    /**
     * Map of params and values.
     */
    private final transient Map<String, List<Request>> map;
    /**
     * Internal buffer.
     */
    private final transient ByteBuffer buffer;
    /**
     * InputStream based on request body.
     */
    private final transient InputStream stream;
    /**
     * Original request.
     */
    private final transient Request origin;
    /**
     * Ctor.
     * @param req Original request
     * @throws IOException If fails
     * @checkstyle ExecutableStatementCountCheck (2 lines)
     */
    public RqMtBase(final Request req) throws IOException {
        this.origin = req;
        this.stream = new RqLengthAware(req).body();
        this.buffer = ByteBuffer.allocate(
            // @checkstyle MagicNumberCheck (1 line)
            Math.min(8192, this.stream.available())
        );
        this.map = this.requests(req);
    }
    @Override
    public Iterable<Request> part(final CharSequence name) {
        final List<Request> values = this.map
            .get(name.toString().toLowerCase(Locale.ENGLISH));
        final Iterable<Request> iter;
        if (values == null) {
            iter = new VerboseIterable<>(
                Collections.<Request>emptyList(),
                new Sprintf(
                    "there are no parts by name \"%s\" among %d others: %s",
                    name, this.map.size(), this.map.keySet()
                )
            );
        } else {
            iter = new VerboseIterable<>(
                values,
                new Sprintf(
                    "there are just %d parts by name \"%s\"",
                    values.size(), name
                )
            );
        }
        return iter;
    }
    @Override
    public Iterable<String> names() {
        return this.map.keySet();
    }

    @Override
    public Iterable<String> head() throws IOException {
        return this.origin.head();
    }

    @Override
    public InputStream body() throws IOException {
        return new CloseMultipart(this.origin.body());
    }

    /**
     * Build a request for each part of the origin request.
     * @param req Origin request
     * @return The requests map that use the part name as a map key
     * @throws IOException If fails
     */
    private Map<String, List<Request>> requests(
        final Request req) throws IOException {
        final String header = new RqHeaders.Smart(req).single("Content-Type");
        if (!header.toLowerCase(Locale.ENGLISH)
            .startsWith("multipart/form-data")) {
            throw new HttpException(
                HttpURLConnection.HTTP_BAD_REQUEST,
                String.format(
                    // @checkstyle LineLength (1 line)
                    "RqMtBase can only parse multipart/form-data, while Content-Type specifies a different type: \"%s\"",
                    header
                )
            );
        }
        final Matcher matcher = RqMtBase.BOUNDARY.matcher(header);
        if (!matcher.matches()) {
            throw new HttpException(
                HttpURLConnection.HTTP_BAD_REQUEST,
                String.format(
                    "boundary is not specified in Content-Type header: \"%s\"",
                    header
                )
            );
        }
        final ReadableByteChannel body = Channels.newChannel(this.stream);
        if (body.read(this.buffer) < 0) {
            throw new HttpException(
                HttpURLConnection.HTTP_BAD_REQUEST,
                "failed to read the request body"
            );
        }
        final byte[] boundary = new Utf8String(
            String.format("%s--%s", RqMtBase.CRLF, matcher.group(1))
        ).bytes();
        this.buffer.flip();
        this.buffer.position(boundary.length - 2);
        final Collection<Request> requests = new LinkedList<>();
        while (this.buffer.hasRemaining()) {
            final byte data = this.buffer.get();
            if (data == '-') {
                break;
            }
            this.buffer.position(this.buffer.position() + 1);
            requests.add(this.make(boundary, body));
        }
        return RqMtBase.asMap(requests);
    }
    /**
     * Make a request.
     *  Scans the origin request until the boundary reached. Caches
     *  the  content into a temporary file and returns it as a new request.
     * @param boundary Boundary
     * @param body Origin request body
     * @return Request
     * @throws IOException If fails
     */
    private Request make(final byte[] boundary,
        final ReadableByteChannel body) throws IOException {
        final File file = File.createTempFile(
            RqMultipart.class.getName(), ".tmp"
        );
        try (WritableByteChannel channel = Files.newByteChannel(
            file.toPath(),
            StandardOpenOption.READ,
            StandardOpenOption.WRITE
        )
        ) {
            channel.write(
                ByteBuffer.wrap(
                    new Utf8String(this.head().iterator().next()).bytes()
                )
            );
            channel.write(
                ByteBuffer.wrap(new Utf8String(RqMtBase.CRLF).bytes())
            );
            this.copy(channel, boundary, body);
        }
        return new RqTemp(file);
    }
    /**
     * Copy until boundary reached.
     * @param target Output file channel
     * @param boundary Boundary
     * @param body Origin request body
     * @throws IOException If fails
     * @checkstyle ExecutableStatementCountCheck (2 lines)
     */
    private void copy(final WritableByteChannel target,
        final byte[] boundary, final ReadableByteChannel body)
        throws IOException {
        int match = 0;
        boolean cont = true;
        while (cont) {
            if (!this.buffer.hasRemaining()) {
                this.buffer.clear();
                for (int idx = 0; idx < match; ++idx) {
                    this.buffer.put(boundary[idx]);
                }
                match = 0;
                if (body.read(this.buffer) == -1) {
                    break;
                }
                this.buffer.flip();
            }
            final ByteBuffer btarget = this.buffer.slice();
            final int offset = this.buffer.position();
            btarget.limit(0);
            while (this.buffer.hasRemaining()) {
                final byte data = this.buffer.get();
                if (data == boundary[match]) {
                    ++match;
                } else if (data == boundary[0]) {
                    match = 1;
                } else {
                    match = 0;
                    btarget.limit(this.buffer.position() - offset);
                }
                if (match == boundary.length) {
                    cont = false;
                    break;
                }
            }
            target.write(btarget);
        }
    }
    /**
     * Convert a list of requests to a map.
     * @param reqs Requests
     * @return Map of them
     * @throws IOException If fails
     */
    @SuppressWarnings("PMD.AvoidInstantiatingObjectsInLoops")
    private static Map<String, List<Request>> asMap(
        final Collection<Request> reqs) throws IOException {
        final Map<String, List<Request>> map = new HashMap<>(reqs.size());
        for (final Request req : reqs) {
            final String header =
                new RqHeaders.Smart(req).single("Content-Disposition");
            final Matcher matcher = RqMtBase.NAME.matcher(header);
            if (!matcher.matches()) {
                throw new HttpException(
                    HttpURLConnection.HTTP_BAD_REQUEST,
                    String.format(
                        "\"name\" not found in Content-Disposition header: %s",
                        header
                    )
                );
            }
            final String name = matcher.group(1);
            if (!map.containsKey(name)) {
                map.put(name, new LinkedList<Request>());
            }
            map.get(name).add(req);
        }
        return map;
    }

    /**
     * Decorator allowing to close all the parts of the request.
     */
    private class CloseMultipart extends FilterInputStream {

        /**
         * Creates a {@code CloseParts} with the specified input.
         * @param input The underlying input stream.
         */
        CloseMultipart(final InputStream input) {
            super(input);
        }

        @Override
        public void close() throws IOException {
            try {
                super.close();
            } finally {
                for (final List<Request> requests
                    : RqMtBase.this.map.values()) {
                    for (final Request request : requests) {
                        request.body().close();
                    }
                }
            }
        }
    }
}<|MERGE_RESOLUTION|>--- conflicted
+++ resolved
@@ -24,7 +24,6 @@
 package org.takes.rq.multipart;
 
 import java.io.File;
-import java.io.FilterInputStream;
 import java.io.IOException;
 import java.io.InputStream;
 import java.net.HttpURLConnection;
@@ -32,14 +31,9 @@
 import java.nio.channels.Channels;
 import java.nio.channels.ReadableByteChannel;
 import java.nio.channels.WritableByteChannel;
-<<<<<<< HEAD
-import java.nio.charset.StandardCharsets;
-import java.nio.file.Files;
+import java.nio.charset.Charset;
 import java.nio.file.StandardOpenOption;
-=======
->>>>>>> c1e67f5b
 import java.util.Collection;
-import java.util.Collections;
 import java.util.HashMap;
 import java.util.LinkedList;
 import java.util.List;
@@ -50,12 +44,14 @@
 import org.takes.HttpException;
 import org.takes.Request;
 import org.takes.misc.Sprintf;
-import org.takes.misc.Utf8String;
 import org.takes.misc.VerboseIterable;
 import org.takes.rq.RqHeaders;
 import org.takes.rq.RqLengthAware;
+import org.takes.rq.RqLive;
 import org.takes.rq.RqMultipart;
-import org.takes.rq.RqTemp;
+import org.takes.rq.RqWithHeader;
+import org.takes.rq.RqWrap;
+import org.takes.rq.TempInputStream;
 
 /**
  * Request decorator, that decodes FORM data from
@@ -79,6 +75,10 @@
 @lombok.EqualsAndHashCode(of = "origin")
 public final class RqMtBase implements RqMultipart {
     /**
+     * The encoding used to create the request.
+     */
+    private static final Charset ENCODING = Charset.forName("UTF-8");
+    /**
      * Pattern to get boundary from header.
      */
     private static final Pattern BOUNDARY = Pattern.compile(
@@ -132,7 +132,7 @@
         final Iterable<Request> iter;
         if (values == null) {
             iter = new VerboseIterable<>(
-                Collections.<Request>emptyList(),
+                java.util.Collections.<Request>emptyList(),
                 new Sprintf(
                     "there are no parts by name \"%s\" among %d others: %s",
                     name, this.map.size(), this.map.keySet()
@@ -201,9 +201,9 @@
                 "failed to read the request body"
             );
         }
-        final byte[] boundary = new Utf8String(
-            String.format("%s--%s", RqMtBase.CRLF, matcher.group(1))
-        ).bytes();
+        final byte[] boundary = String.format(
+            "%s--%s", RqMtBase.CRLF, matcher.group(1)
+        ).getBytes(RqMtBase.ENCODING);
         this.buffer.flip();
         this.buffer.position(boundary.length - 2);
         final Collection<Request> requests = new LinkedList<>();
@@ -231,7 +231,7 @@
         final File file = File.createTempFile(
             RqMultipart.class.getName(), ".tmp"
         );
-        try (WritableByteChannel channel = Files.newByteChannel(
+        try (WritableByteChannel channel = java.nio.file.Files.newByteChannel(
             file.toPath(),
             StandardOpenOption.READ,
             StandardOpenOption.WRITE
@@ -239,15 +239,15 @@
         ) {
             channel.write(
                 ByteBuffer.wrap(
-                    new Utf8String(this.head().iterator().next()).bytes()
+                    this.head().iterator().next().getBytes(RqMtBase.ENCODING)
                 )
             );
             channel.write(
-                ByteBuffer.wrap(new Utf8String(RqMtBase.CRLF).bytes())
+                ByteBuffer.wrap(RqMtBase.CRLF.getBytes(RqMtBase.ENCODING))
             );
             this.copy(channel, boundary, body);
         }
-        return new RqTemp(file);
+        return new RqMtBase.RqTemp(file);
     }
     /**
      * Copy until boundary reached.
@@ -330,7 +330,7 @@
     /**
      * Decorator allowing to close all the parts of the request.
      */
-    private class CloseMultipart extends FilterInputStream {
+    private class CloseMultipart extends java.io.FilterInputStream {
 
         /**
          * Creates a {@code CloseParts} with the specified input.
@@ -354,4 +354,32 @@
             }
         }
     }
+
+    /**
+     * Request with a temporary file as body. The temporary file will be deleted
+     * automatically when the body of the request will be closed.
+     */
+    @lombok.EqualsAndHashCode(callSuper = true)
+    private static final class RqTemp extends RqWrap {
+
+        /**
+         * Creates a {@code RqTemp} with the specified temporary file.
+         * @param file The temporary file.
+         * @throws IOException If fails
+         */
+        RqTemp(final File file) throws IOException {
+            super(
+                new RqWithHeader(
+                    new RqLive(
+                        new TempInputStream(
+                            new java.io.FileInputStream(file),
+                            file
+                        )
+                    ),
+                    "Content-Length",
+                    String.valueOf(file.length())
+                )
+            );
+        }
+    }
 }