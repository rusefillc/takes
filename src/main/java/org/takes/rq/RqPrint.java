/**
 * The MIT License (MIT)
 *
 * Copyright (c) 2015 Yegor Bugayenko
 *
 * Permission is hereby granted, free of charge, to any person obtaining a copy
 * of this software and associated documentation files (the "Software"), to deal
 * in the Software without restriction, including without limitation the rights
 * to use, copy, modify, merge, publish, distribute, sublicense, and/or sell
 * copies of the Software, and to permit persons to whom the Software is
 * furnished to do so, subject to the following conditions:
 *
 * The above copyright notice and this permission notice shall be included
 * in all copies or substantial portions of the Software.
 *
 * THE SOFTWARE IS PROVIDED "AS IS", WITHOUT WARRANTY OF ANY KIND, EXPRESS OR
 * IMPLIED, INCLUDING BUT NOT LIMITED TO THE WARRANTIES OF MERCHANTABILITY,
 * FITNESS FOR A PARTICULAR PURPOSE AND NON-INFRINGEMENT. IN NO EVENT SHALL THE
 * AUTHORS OR COPYRIGHT HOLDERS BE LIABLE FOR ANY CLAIM, DAMAGES OR OTHER
 * LIABILITY, WHETHER IN AN ACTION OF CONTRACT, TORT OR OTHERWISE, ARISING FROM,
 * OUT OF OR IN CONNECTION WITH THE SOFTWARE OR THE USE OR OTHER DEALINGS IN THE
 * SOFTWARE.
 */
package org.takes.rq;

import java.io.ByteArrayOutputStream;
import java.io.IOException;
import java.io.InputStream;
import java.io.OutputStream;
import java.io.OutputStreamWriter;
import java.io.Writer;
import lombok.EqualsAndHashCode;
import org.takes.Request;

/**
 * Request decorator, to print it all.
 *
 * <p>The class is immutable and thread-safe.
 *
 * @author Yegor Bugayenko (yegor@teamed.io)
 * @version $Id$
 * @since 0.1
 */
@EqualsAndHashCode(callSuper = true)
public final class RqPrint extends RqWrap {

    /**
     * Ctor.
     * @param req Original request
     */
    public RqPrint(final Request req) {
        super(req);
    }

    /**
     * Print it all.
     * @return Text form of request
     * @throws IOException If fails
     */
    public String print() throws IOException {
        final ByteArrayOutputStream baos = new ByteArrayOutputStream();
        this.print(baos);
        return new String(baos.toByteArray());
    }

    /**
     * Print it all.
     * @param output Output stream
     * @throws IOException If fails
     */
    public void print(final OutputStream output) throws IOException {
        this.printHead(output);
        this.printBody(output);
    }

    /**
     * Print it all.
     * @return Text form of request
     * @throws IOException If fails
     */
    public String printHead() throws IOException {
        final ByteArrayOutputStream baos = new ByteArrayOutputStream();
        this.printHead(baos);
        return new String(baos.toByteArray());
    }

    /**
     * Print it all.
     * @param output Output stream
     * @throws IOException If fails
     */
    public void printHead(final OutputStream output) throws IOException {
        final String eol = "\r\n";
        final Writer writer = new OutputStreamWriter(output);
        for (final String line : this.head()) {
            writer.append(line);
            writer.append(eol);
        }
        writer.append(eol);
        writer.flush();
    }

    /**
     * Print body.
     * @return Text form of request
     * @throws IOException If fails
     */
    public String printBody() throws IOException {
        final ByteArrayOutputStream baos = new ByteArrayOutputStream();
        this.printBody(baos);
        return new String(baos.toByteArray());
    }

    /**
     * Print body.
     * @param output Output stream to print to
     * @throws IOException If fails
     */
    public void printBody(final OutputStream output) throws IOException {
<<<<<<< HEAD
        final Iterator<String> hdr = new RqHeaders.Base(this)
            .header("Content-Length").iterator();
        final boolean endless;
        int more = Integer.MAX_VALUE;
        if (hdr.hasNext()) {
            endless = false;
            more = Integer.parseInt(hdr.next());
        } else {
            endless = true;
        }
        final InputStream input = this.body();
        while (more > 0 && !(endless && input.available() <= 0)) {
=======
        final InputStream input = new RqLengthAware(this).body();
        while (input.available() > 0) {
>>>>>>> 7ec2ee33
            final int data = input.read();
            if (data < 0) {
                break;
            }
            output.write(data);
        }
    }

}<|MERGE_RESOLUTION|>--- conflicted
+++ resolved
@@ -117,23 +117,8 @@
      * @throws IOException If fails
      */
     public void printBody(final OutputStream output) throws IOException {
-<<<<<<< HEAD
-        final Iterator<String> hdr = new RqHeaders.Base(this)
-            .header("Content-Length").iterator();
-        final boolean endless;
-        int more = Integer.MAX_VALUE;
-        if (hdr.hasNext()) {
-            endless = false;
-            more = Integer.parseInt(hdr.next());
-        } else {
-            endless = true;
-        }
-        final InputStream input = this.body();
-        while (more > 0 && !(endless && input.available() <= 0)) {
-=======
         final InputStream input = new RqLengthAware(this).body();
         while (input.available() > 0) {
->>>>>>> 7ec2ee33
             final int data = input.read();
             if (data < 0) {
                 break;
