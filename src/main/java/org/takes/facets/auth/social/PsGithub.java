--- conflicted
+++ resolved
@@ -51,9 +51,6 @@
  * @version $Id$
  * @since 0.1
  * @checkstyle MultipleStringLiteralsCheck (500 lines)
- * @todo #229:30min There is currently no unit test in PsGithubTest that
- *  checks that the request parameters are passed to the request body,
- *  instead of the URI. Let's add this test.
  */
 @EqualsAndHashCode(of = { "app", "key" })
 public final class PsGithub implements Pass {
@@ -69,38 +66,13 @@
     private final transient String key;
 
     /**
-     * GitHub OAuth url.
-     */
-    private final transient String github;
-
-    /**
-     * GitHub API url.
-     */
-    private final transient String api;
-
-    /**
      * Ctor.
      * @param gapp Github app
      * @param gkey Github key
      */
     public PsGithub(final String gapp, final String gkey) {
-      this(gapp, gkey, "https://github.com", "https://api.github.com");
-    }
-
-    /**
-     * Ctor.
-     * @param gapp Github app
-     * @param gkey Github key
-     * @param gurl Github OAuth server
-     * @param aurl Github API server
-     * @checkstyle ParameterNumberCheck (2 lines)
-     */
-    PsGithub(final String gapp, final String gkey,
-        final String gurl, final String aurl) {
         this.app = gapp;
         this.key = gkey;
-        this.github = gurl;
-        this.api = aurl;
     }
 
     @Override
@@ -112,7 +84,7 @@
             throw new IllegalArgumentException("code is not provided");
         }
         return Collections.singleton(
-            this.fetch(this.token(href.toString(), code.next()))
+            PsGithub.fetch(this.token(href.toString(), code.next()))
         ).iterator();
     }
 
@@ -128,9 +100,10 @@
      * @return The user found in Github
      * @throws IOException If fails
      */
-    private Identity fetch(final String token) throws IOException {
-        final String uri = new Href(String.format("%s/user", this.api))
-            .with("access_token", token).toString();
+    private static Identity fetch(final String token) throws IOException {
+        final String uri = new Href("https://api.github.com/user")
+            .with("access_token", token)
+            .toString();
         return PsGithub.parse(
             new JdkRequest(uri)
                 .header("accept", "application/json")
@@ -149,26 +122,16 @@
      */
     private String token(final String home, final String code)
         throws IOException {
-<<<<<<< HEAD
-        final String uri = new Href(
-            String.format("%s/login/oauth/access_token", this.github)
-        ).with("client_id", this.app).with("redirect_uri", home)
+        // @checkstyle LineLength (1 line)
+        final String uri = new Href("https://github.com/login/oauth/access_token")
+            .with("client_id", this.app)
+            .with("redirect_uri", home)
             .with("client_secret", this.key)
             .with("code", code)
-=======
-        // @checkstyle LineLength (1 line)
-        final String uri = new Href("https://github.com/login/oauth/access_token")
->>>>>>> bf22ee49
             .toString();
         return new JdkRequest(uri)
             .method("POST")
             .header("Accept", "application/xml")
-            .body()
-            .formParam("client_id", this.app)
-            .formParam("redirect_uri", home)
-            .formParam("client_secret", this.key)
-            .formParam("code", code)
-            .back()
             .fetch().as(RestResponse.class)
             .assertStatus(HttpURLConnection.HTTP_OK)
             .as(XmlResponse.class)
@@ -190,4 +153,5 @@
             String.format("urn:github:%d", json.getInt("id")), props
         );
     }
+
 }